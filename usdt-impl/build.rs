// Copyright 2022 Oxide Computer Company
//
// Licensed under the Apache License, Version 2.0 (the "License");
// you may not use this file except in compliance with the License.
// You may obtain a copy of the License at
//
//     http://www.apache.org/licenses/LICENSE-2.0
//
// Unless required by applicable law or agreed to in writing, software
// distributed under the License is distributed on an "AS IS" BASIS,
// WITHOUT WARRANTIES OR CONDITIONS OF ANY KIND, either express or implied.
// See the License for the specific language governing permissions and
// limitations under the License.
//

use std::env;

#[derive(Copy, Clone)]
enum Backend {
    // Standard (read: illumos) probe registration
    Standard,
    // MacOS linker-aware probe registration
    Linker,
    // Provide probe macros, but probes are no-ops (dtrace-less OSes)
    NoOp,
}


fn main() {
    println!("cargo:rerun-if-changed=build.rs");
    println!("cargo:rustc-check-cfg=cfg(usdt_backend_noop)");
    println!("cargo:rustc-check-cfg=cfg(usdt_backend_linker)");
    println!("cargo:rustc-check-cfg=cfg(usdt_backend_standard)");


    let backend = match env::var("CARGO_CFG_TARGET_OS").ok().as_deref() {
<<<<<<< HEAD
        Some("macos") if feat_asm => {
            if have_stable_asm && have_stable_asm_sym {
                Backend::Linker
            } else if feat_strict_asm || is_nightly {
                if !have_stable_asm {
                    println!("cargo:rustc-cfg=usdt_need_feat_asm");
                }
                if !have_stable_asm_sym {
                    println!("cargo:rustc-cfg=usdt_need_feat_asm_sym");
                }
                Backend::Linker
            } else {
                Backend::NoOp
            }
        }
        Some("illumos") | Some("solaris") if feat_asm => {
            if have_stable_asm {
                Backend::Standard
            } else if feat_strict_asm || is_nightly {
                println!("cargo:rustc-cfg=usdt_need_feat_asm");
                Backend::Standard
            } else {
                Backend::NoOp
            }
        }
        Some("freebsd") if feat_asm => {
            // FreeBSD now uses yeet mechanism like illumos to retain probe sections
            // automatically without requiring special compiler flags from users
            if have_stable_asm {
                Backend::Standard
            } else if feat_strict_asm || is_nightly {
                println!("cargo:rustc-cfg=usdt_need_feat_asm");
                Backend::Standard
            } else {
                Backend::NoOp
            }
        }
        _ => {
            if !have_stable_asm {
                println!("cargo:rustc-cfg=usdt_need_feat_asm");
            }
            Backend::NoOp
        }
=======
        Some("macos") => Backend::Linker,
        Some("illumos") | Some("solaris") => Backend::Standard,
        _ => Backend::NoOp,
>>>>>>> 2da4d4bd
    };

    match backend {
        Backend::NoOp => {
            println!("cargo:rustc-cfg=usdt_backend_noop");
        }
        Backend::Linker => {
            println!("cargo:rustc-cfg=usdt_backend_linker");
        }
        Backend::Standard => {
            println!("cargo:rustc-cfg=usdt_backend_standard");
        }
    }
}<|MERGE_RESOLUTION|>--- conflicted
+++ resolved
@@ -34,55 +34,9 @@
 
 
     let backend = match env::var("CARGO_CFG_TARGET_OS").ok().as_deref() {
-<<<<<<< HEAD
-        Some("macos") if feat_asm => {
-            if have_stable_asm && have_stable_asm_sym {
-                Backend::Linker
-            } else if feat_strict_asm || is_nightly {
-                if !have_stable_asm {
-                    println!("cargo:rustc-cfg=usdt_need_feat_asm");
-                }
-                if !have_stable_asm_sym {
-                    println!("cargo:rustc-cfg=usdt_need_feat_asm_sym");
-                }
-                Backend::Linker
-            } else {
-                Backend::NoOp
-            }
-        }
-        Some("illumos") | Some("solaris") if feat_asm => {
-            if have_stable_asm {
-                Backend::Standard
-            } else if feat_strict_asm || is_nightly {
-                println!("cargo:rustc-cfg=usdt_need_feat_asm");
-                Backend::Standard
-            } else {
-                Backend::NoOp
-            }
-        }
-        Some("freebsd") if feat_asm => {
-            // FreeBSD now uses yeet mechanism like illumos to retain probe sections
-            // automatically without requiring special compiler flags from users
-            if have_stable_asm {
-                Backend::Standard
-            } else if feat_strict_asm || is_nightly {
-                println!("cargo:rustc-cfg=usdt_need_feat_asm");
-                Backend::Standard
-            } else {
-                Backend::NoOp
-            }
-        }
-        _ => {
-            if !have_stable_asm {
-                println!("cargo:rustc-cfg=usdt_need_feat_asm");
-            }
-            Backend::NoOp
-        }
-=======
         Some("macos") => Backend::Linker,
         Some("illumos") | Some("solaris") => Backend::Standard,
         _ => Backend::NoOp,
->>>>>>> 2da4d4bd
     };
 
     match backend {
